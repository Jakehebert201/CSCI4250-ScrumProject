"""Entry point for running the student tracker as a small Flask web app."""
from __future__ import annotations

from pathlib import Path
from typing import Mapping, Optional, Tuple

from flask import Flask, render_template, request

<<<<<<< HEAD
from tracker import LocationService
from tracker.location_service import LocationServiceError
=======
from tracker import JSONDataStore, LocationService, ProfessorService, StudentService
from tracker.location_service import LocationServiceError
from tracker.student_service import (
    ActiveSessionExistsError,
    LocationValidationError,
    StudentNotFoundError,
    SessionNotFoundError,
)
>>>>>>> e550ad0d


def _default_data_directory() -> Path:
    """Return the path to the application's bundled data directory."""

    return Path(__file__).resolve().parent / "data"


<<<<<<< HEAD
def create_app(data_directory: Path | None = None) -> Flask:
    """Create the Flask application instance."""

    storage_root = data_directory or _default_data_directory()
    location_service = LocationService(storage_root)
=======
def create_app(data_path: Path | None = None) -> Flask:
    """Create the Flask application instance."""

    data_file = data_path or _default_data_path()
    datastore = JSONDataStore(data_file)
    student_service = StudentService(datastore)
    professor_service = ProfessorService(datastore)
    location_service = LocationService(data_file.parent)
>>>>>>> e550ad0d

    app = Flask(__name__)
    app.config.update(
        SECRET_KEY="dev",
<<<<<<< HEAD
=======
        STUDENT_SERVICE=student_service,
        PROFESSOR_SERVICE=professor_service,
>>>>>>> e550ad0d
        LOCATION_SERVICE=location_service,
    )

    @app.route("/")
    def index():
<<<<<<< HEAD
        default_student_id = (request.args.get("student_id") or "").strip() or None
=======
        students = datastore.list_students()
        default_student_id = students[0].student_id if students else None
        last_location = (
            location_service.get_location(default_student_id)
            if default_student_id
            else None
        )
>>>>>>> e550ad0d
        last_location = (
            location_service.get_location(default_student_id)
            if default_student_id
            else None
        )

        return render_template(
            "index.html",
            default_student_id=default_student_id,
<<<<<<< HEAD
            last_location=last_location,
        )

    def _client_ip() -> Optional[str]:
        forwarded = request.headers.get("X-Forwarded-For", "")
        if forwarded:
            return forwarded.split(",")[0].strip()
        return request.remote_addr

    def _extract_coordinates(source: Mapping[str, object]) -> Optional[Tuple[float, float]]:
        latitude = source.get("latitude")
        longitude = source.get("longitude")
        if latitude is None or longitude is None:
            return None
        try:
            return float(latitude), float(longitude)
        except (TypeError, ValueError):
            return None

    @app.post("/api/location")
    def update_location():
        payload = request.get_json(silent=True) or {}
        student_id = (payload.get("student_id") or "").strip()
        if not student_id:
            return {"error": "Student ID is required"}, 400
        try:
            record = location_service.record_location(
                student_id,
                ip_address=_client_ip(),
                coordinates=_extract_coordinates(payload),
            )
=======
            sessions=sessions[:5],
            active_session=active_session,
            notifications=notifications[:5],
            last_location=last_location,
        )

    @app.post("/check-in")
    def check_in():
        student_id = request.form.get("student_id", "").strip()
        if not student_id:
            flash("Student ID is required to check in", "error")
            return redirect(url_for("index"))
        try:
            location = location_service.record_location(student_id)
        except LocationServiceError:
            flash("Unable to determine your current location. Please try again.", "error")
            return redirect(url_for("index"))
        try:
            session = student_service.start_study_session(
                student_id, latitude=location.latitude, longitude=location.longitude
            )
        except StudentNotFoundError:
            flash("Unknown student ID", "error")
        except ActiveSessionExistsError:
            flash("You already have an active study session", "error")
        except LocationValidationError:
            flash("Please move within the campus geofence before checking in", "error")
        else:
            message = (
                f"Checked in at {session.start_time.strftime('%Y-%m-%d %H:%M:%S')} UTC"
            )
            if location.city or location.country:
                location_label = ", ".join(
                    part for part in (location.city, location.region, location.country) if part
                )
                message += f" from {location_label}"
            flash(message, "success")
        return redirect(url_for("index"))

    @app.post("/check-out")
    def check_out():
        student_id = request.form.get("student_id", "").strip()
        if not student_id:
            return {"error": "Student ID is required"}, 400
        try:
            location = location_service.record_location(student_id)
        except LocationServiceError:
            flash("Unable to determine your current location. Please try again.", "error")
            return redirect(url_for("index"))
        try:
            session = student_service.end_study_session(
                student_id, latitude=location.latitude, longitude=location.longitude
            )
        except StudentNotFoundError:
            flash("Unknown student ID", "error")
        except SessionNotFoundError:
            flash("There is no active session to check out from", "error")
        except LocationValidationError:
            flash("Please move within the campus geofence before checking out", "error")
        else:
            if session.end_time and session.start_time:
                duration = session.end_time - session.start_time
                minutes = int(duration.total_seconds() // 60)
                seconds = int(duration.total_seconds() % 60)
                message = f"Session ended after {minutes}m {seconds}s of study time"
                if location.city or location.country:
                    location_label = ", ".join(
                        part for part in (location.city, location.region, location.country) if part
                    )
                    message += f" near {location_label}"
                flash(message, "success")
            else:
                flash("Checked out successfully", "success")
        return redirect(url_for("index"))

    @app.post("/api/location")
    def update_location():
        payload = request.get_json(silent=True) or {}
        student_id = (payload.get("student_id") or "").strip()
        if not student_id:
            return {"error": "Student ID is required"}, 400
        try:
            record = location_service.record_location(student_id)
        except LocationServiceError:
            return {"error": "Unable to determine your current location."}, 503
        return {
            "latitude": record.latitude,
            "longitude": record.longitude,
            "city": record.city,
            "region": record.region,
            "country": record.country,
        }

    @app.route("/notifications", methods=["GET"])
    def notifications():
        students = datastore.list_students()
        default_student_id = students[0].student_id if students else None
        notifications_list = (
            student_service.list_notifications(default_student_id)
            if default_student_id
            else []
        )
        return render_template(
            "notifications.html",
            notifications=notifications_list,
            default_student_id=default_student_id,
        )

    @app.post("/notifications/send")
    def send_notification():
        professor_id = request.form.get("professor_id", "").strip()
        title = request.form.get("title", "")
        message = request.form.get("message", "")
        try:
            record = location_service.record_location(
                student_id,
                ip_address=_client_ip(),
                coordinates=_extract_coordinates(payload),
            )
>>>>>>> e550ad0d
        except LocationServiceError:
            return {"error": "Unable to determine your current location."}, 503
        return {
            "latitude": record.latitude,
            "longitude": record.longitude,
            "city": record.city,
            "region": record.region,
            "country": record.country,
        }

    return app


if __name__ == "__main__":  # pragma: no cover - manual execution helper
    application = create_app()
    application.run(host="0.0.0.0", port=5000, debug=True)<|MERGE_RESOLUTION|>--- conflicted
+++ resolved
@@ -6,10 +6,6 @@
 
 from flask import Flask, render_template, request
 
-<<<<<<< HEAD
-from tracker import LocationService
-from tracker.location_service import LocationServiceError
-=======
 from tracker import JSONDataStore, LocationService, ProfessorService, StudentService
 from tracker.location_service import LocationServiceError
 from tracker.student_service import (
@@ -18,7 +14,6 @@
     StudentNotFoundError,
     SessionNotFoundError,
 )
->>>>>>> e550ad0d
 
 
 def _default_data_directory() -> Path:
@@ -27,13 +22,6 @@
     return Path(__file__).resolve().parent / "data"
 
 
-<<<<<<< HEAD
-def create_app(data_directory: Path | None = None) -> Flask:
-    """Create the Flask application instance."""
-
-    storage_root = data_directory or _default_data_directory()
-    location_service = LocationService(storage_root)
-=======
 def create_app(data_path: Path | None = None) -> Flask:
     """Create the Flask application instance."""
 
@@ -42,24 +30,17 @@
     student_service = StudentService(datastore)
     professor_service = ProfessorService(datastore)
     location_service = LocationService(data_file.parent)
->>>>>>> e550ad0d
 
     app = Flask(__name__)
     app.config.update(
         SECRET_KEY="dev",
-<<<<<<< HEAD
-=======
         STUDENT_SERVICE=student_service,
         PROFESSOR_SERVICE=professor_service,
->>>>>>> e550ad0d
         LOCATION_SERVICE=location_service,
     )
 
     @app.route("/")
     def index():
-<<<<<<< HEAD
-        default_student_id = (request.args.get("student_id") or "").strip() or None
-=======
         students = datastore.list_students()
         default_student_id = students[0].student_id if students else None
         last_location = (
@@ -67,7 +48,6 @@
             if default_student_id
             else None
         )
->>>>>>> e550ad0d
         last_location = (
             location_service.get_location(default_student_id)
             if default_student_id
@@ -77,39 +57,6 @@
         return render_template(
             "index.html",
             default_student_id=default_student_id,
-<<<<<<< HEAD
-            last_location=last_location,
-        )
-
-    def _client_ip() -> Optional[str]:
-        forwarded = request.headers.get("X-Forwarded-For", "")
-        if forwarded:
-            return forwarded.split(",")[0].strip()
-        return request.remote_addr
-
-    def _extract_coordinates(source: Mapping[str, object]) -> Optional[Tuple[float, float]]:
-        latitude = source.get("latitude")
-        longitude = source.get("longitude")
-        if latitude is None or longitude is None:
-            return None
-        try:
-            return float(latitude), float(longitude)
-        except (TypeError, ValueError):
-            return None
-
-    @app.post("/api/location")
-    def update_location():
-        payload = request.get_json(silent=True) or {}
-        student_id = (payload.get("student_id") or "").strip()
-        if not student_id:
-            return {"error": "Student ID is required"}, 400
-        try:
-            record = location_service.record_location(
-                student_id,
-                ip_address=_client_ip(),
-                coordinates=_extract_coordinates(payload),
-            )
-=======
             sessions=sessions[:5],
             active_session=active_session,
             notifications=notifications[:5],
@@ -229,7 +176,6 @@
                 ip_address=_client_ip(),
                 coordinates=_extract_coordinates(payload),
             )
->>>>>>> e550ad0d
         except LocationServiceError:
             return {"error": "Unable to determine your current location."}, 503
         return {
