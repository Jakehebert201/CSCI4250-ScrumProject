<!DOCTYPE html>
<html lang="en">
<head>
    <meta charset="UTF-8">
    <meta name="viewport" content="width=device-width, initial-scale=1.0">
    <title>Student Success Tracker</title>
    <link rel="stylesheet" href="https://unpkg.com/leaflet@1.9.4/dist/leaflet.css">
    <link rel="stylesheet" href="{{ url_for('static', filename='styles.css') }}">
</head>
<body>
    <header class="hero">
        <h1>Student Location Tracker</h1>
        <p>Detect and store each student's latest location using our open geolocation service.</p>
        <div class="cta-group">
            <a class="cta" href="#location">Go to location tools</a>
        </div>
    </header>

    <main>
        <section class="location-section" id="location">
            <article class="location-card card">
                <h2>Current Location</h2>
                <p class="muted">Enter a student ID and refresh to capture the most recent coordinates.</p>
                <label>
                    Student ID
                    <input
                        type="text"
                        name="student_id"
                        placeholder="e.g. s1001"
                        value="{{ default_student_id or '' }}"
                        data-student-input
                    >
                </label>
                <input
                    type="hidden"
                    name="latitude"
                    data-latitude-field
                    value="{% if last_location %}{{ '%.6f'|format(last_location.latitude) }}{% endif %}"
                >
                <input
                    type="hidden"
                    name="longitude"
                    data-longitude-field
                    value="{% if last_location %}{{ '%.6f'|format(last_location.longitude) }}{% endif %}"
                >
                <p class="muted" id="location-status" data-location-display>
                    {% if last_location %}
                        {% set parts = [] %}
                        {% if last_location.city %}{% set _ = parts.append(last_location.city) %}{% endif %}
                        {% if last_location.region %}{% set _ = parts.append(last_location.region) %}{% endif %}
                        {% if last_location.country %}{% set _ = parts.append(last_location.country) %}{% endif %}
                        {% if parts %}
                            {{ parts | join(', ') }}
                        {% else %}
                            Latitude {{ '%.4f'|format(last_location.latitude) }}, Longitude {{ '%.4f'|format(last_location.longitude) }}
                        {% endif %}
                    {% else %}
<<<<<<< HEAD
                        Location has not been detected yet.
                    {% endif %}
                </p>
                <button type="button" class="cta tertiary" data-refresh-location>Refresh Location</button>
                <p class="muted small">Detected with the open ipapi.co geolocation service.</p>
                <div
                    class="location-map"
                    role="region"
                    aria-label="Map of detected location"
                    data-location-map
                    {% if last_location %}
                        data-latitude="{{ '%.6f'|format(last_location.latitude) }}"
                        data-longitude="{{ '%.6f'|format(last_location.longitude) }}"
                    {% endif %}
                ></div>
            </article>
=======
                        <li class="muted">No courses available.</li>
                    {% endfor %}
                </ul>
            </div>
        </section>

        <section class="session-tools" id="sessions">
            <h2>Study Session Tracker</h2>
            <p class="muted">Check in and out to log study time with geofencing safeguards.</p>
            <div class="session-grid">
                <form class="card form-card" action="{{ url_for('check_in') }}" method="post">
                    <h3>Start a Session</h3>
                    <label>
                        Student ID
                        <input type="text" name="student_id" data-student-input value="{{ default_student_id or '' }}" required>
                    </label>
                    <p class="muted small">Location is captured automatically when you check in.</p>
                    <button type="submit" class="cta">Check In</button>
                    {% if active_session %}
                        <p class="muted">Current session started at {{ active_session.start_time.strftime('%b %d, %Y %H:%M') }} UTC.</p>
                    {% endif %}
                </form>

                <form class="card form-card" action="{{ url_for('check_out') }}" method="post">
                    <h3>End Active Session</h3>
                    <label>
                        Student ID
                        <input type="text" name="student_id" data-student-input value="{{ default_student_id or '' }}" required>
                    </label>
                    <p class="muted small">We will confirm your location during check out.</p>
                    <button type="submit" class="cta secondary">Check Out</button>
                    {% if not active_session %}
                        <p class="muted">No active session detected.</p>
                    {% endif %}
                </form>
            </div>

            <div class="location-card card">
                <h3>Current Location</h3>
                <p class="muted" id="location-status" data-location-display>
                    {% if last_location %}
                        {% set parts = [] %}
                        {% if last_location.city %}{% set _ = parts.append(last_location.city) %}{% endif %}
                        {% if last_location.region %}{% set _ = parts.append(last_location.region) %}{% endif %}
                        {% if last_location.country %}{% set _ = parts.append(last_location.country) %}{% endif %}
                        {% if parts %}
                            {{ parts | join(', ') }}
                        {% else %}
                            Latitude {{ '%.4f'|format(last_location.latitude) }}, Longitude {{ '%.4f'|format(last_location.longitude) }}
                        {% endif %}
                    {% else %}
                        Location has not been detected yet.
                    {% endif %}
                </p>
                <button type="button" class="cta tertiary" data-refresh-location>Refresh Location</button>
                <p class="muted small">Detected with the open ipapi.co geolocation service.</p>
                <div
                    class="location-map"
                    role="region"
                    aria-label="Map of detected location"
                    data-location-map
                    {% if last_location %}
                        data-latitude="{{ '%.6f'|format(last_location.latitude) }}"
                        data-longitude="{{ '%.6f'|format(last_location.longitude) }}"
                    {% endif %}
                ></div>
            </div>

            <div class="session-history">
                <h3>Recent Sessions</h3>
                {% if sessions %}
                <table>
                    <thead>
                        <tr>
                            <th>Started</th>
                            <th>Ended</th>
                            <th>Duration</th>
                        </tr>
                    </thead>
                    <tbody>
                        {% for session in sessions %}
                        <tr>
                            <td>{{ session.start_time.strftime('%b %d, %Y %H:%M') }} UTC</td>
                            <td>
                                {% if session.end_time %}
                                    {{ session.end_time.strftime('%b %d, %Y %H:%M') }} UTC
                                {% else %}
                                    <span class="muted">Active</span>
                                {% endif %}
                            </td>
                            <td>
                                {% if session.end_time %}
                                    {% set duration = session.end_time - session.start_time %}
                                    {{ (duration.total_seconds() // 60)|int }}m {{ (duration.total_seconds() % 60)|int }}s
                                {% else %}
                                    —
                                {% endif %}
                            </td>
                        </tr>
                        {% endfor %}
                    </tbody>
                </table>
                {% else %}
                <p class="muted">No sessions recorded yet.</p>
                {% endif %}
            </div>
        </section>

        <section class="notifications-preview">
            <div class="notifications-header">
                <h2>Latest Notifications</h2>
                <a class="cta tertiary" href="{{ url_for('notifications') }}">Manage Notifications</a>
            </div>
            {% if notifications %}
            <ul class="notification-list">
                {% for notification in notifications %}
                <li class="card">
                    <h3>{{ notification.title }}</h3>
                    <p>{{ notification.message }}</p>
                    <p class="muted small">Sent {{ notification.sent_at.strftime('%b %d, %Y %H:%M') }} UTC</p>
                </li>
                {% endfor %}
            </ul>
            {% else %}
            <p class="muted">No notifications have been posted yet.</p>
            {% endif %}
>>>>>>> 8a0f0466
        </section>
    </main>

    <footer>
        <p>Powered by Flask and the Tracker sample dataset.</p>
    </footer>

    <script src="https://unpkg.com/leaflet@1.9.4/dist/leaflet.js" defer></script>
    <script src="{{ url_for('static', filename='location.js') }}" defer></script>
</body>
</html><|MERGE_RESOLUTION|>--- conflicted
+++ resolved
@@ -55,24 +55,6 @@
                             Latitude {{ '%.4f'|format(last_location.latitude) }}, Longitude {{ '%.4f'|format(last_location.longitude) }}
                         {% endif %}
                     {% else %}
-<<<<<<< HEAD
-                        Location has not been detected yet.
-                    {% endif %}
-                </p>
-                <button type="button" class="cta tertiary" data-refresh-location>Refresh Location</button>
-                <p class="muted small">Detected with the open ipapi.co geolocation service.</p>
-                <div
-                    class="location-map"
-                    role="region"
-                    aria-label="Map of detected location"
-                    data-location-map
-                    {% if last_location %}
-                        data-latitude="{{ '%.6f'|format(last_location.latitude) }}"
-                        data-longitude="{{ '%.6f'|format(last_location.longitude) }}"
-                    {% endif %}
-                ></div>
-            </article>
-=======
                         <li class="muted">No courses available.</li>
                     {% endfor %}
                 </ul>
@@ -199,7 +181,6 @@
             {% else %}
             <p class="muted">No notifications have been posted yet.</p>
             {% endif %}
->>>>>>> 8a0f0466
         </section>
     </main>
 
