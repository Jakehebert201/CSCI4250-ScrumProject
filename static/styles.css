--- conflicted
+++ resolved
@@ -171,25 +171,7 @@
     color: var(--muted);
 }
 
-<<<<<<< HEAD
-.small {
-    font-size: 0.85rem;
-}
-
-.cta.tertiary {
-    background: transparent;
-    color: var(--accent);
-    border: 1px solid rgba(47, 119, 255, 0.35);
-}
-
-.cta.tertiary:hover {
-    background: rgba(47, 119, 255, 0.08);
-}
-
-.location-card {
-=======
 .form-card {
->>>>>>> 8ad7ae30
     display: grid;
     gap: 0.75rem;
     background: rgba(47, 119, 255, 0.08);
@@ -209,9 +191,6 @@
     font-size: 0.95rem;
 }
 
-<<<<<<< HEAD
-.location-section {
-=======
 .form-row {
     display: grid;
     grid-template-columns: repeat(2, minmax(0, 1fr));
@@ -278,7 +257,6 @@
     max-width: 960px;
     margin: 0 auto;
     padding: 3rem 1.5rem 4rem;
->>>>>>> 8ad7ae30
     display: grid;
     gap: 2rem;
 }
