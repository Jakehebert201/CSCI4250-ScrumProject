--- conflicted
+++ resolved
@@ -316,28 +316,6 @@
     background: rgba(47, 119, 255, 0.08);
 }
 
-<<<<<<< HEAD
-.location-card label {
-    display: grid;
-    gap: 0.35rem;
-    font-weight: 600;
-    color: var(--text);
-}
-
-.location-card input[type="text"] {
-    border: 1px solid rgba(9, 30, 66, 0.15);
-    border-radius: 0.5rem;
-    padding: 0.6rem 0.75rem;
-    font-size: 0.95rem;
-}
-
-.location-section {
-    display: grid;
-    gap: 2rem;
-}
-
-=======
->>>>>>> 28cc01e7
 .location-card button {
     justify-self: start;
 }
